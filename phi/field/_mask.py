--- conflicted
+++ resolved
@@ -29,29 +29,12 @@
     """
     When sampled given another geometry, the approximate overlap between the geometries is computed, allowing for fractional values between 0 and 1.
     """
-
-<<<<<<< HEAD
-    def _sample(self, geometry: Geometry) -> Tensor:
-        return self.geometry.approximate_fraction_inside(geometry)
-
-    def __getitem__(self, item: dict):
-        return SoftGeometryMask(self.geometry[item])
-=======
     def __init__(self, geometry: Geometry, balance: Tensor or float = 0.5):
         super().__init__(geometry)
         self.balance = balance
 
-    def sample_at(self, points: Tensor, reduce_channels=()) -> Tensor:
-        raise NotImplementedError("Use HardGeometryMask to sample at points")
+    def _sample(self, geometry: Geometry) -> Tensor:
+        return self.geometry.approximate_fraction_inside(geometry, self.balance)
 
-    def sample_in(self, geometry: Geometry, reduce_channels=()) -> Tensor:
-        inside = self.geometry.approximate_fraction_inside(geometry, self.balance)
-        if reduce_channels:
-            assert len(reduce_channels) == 1
-            inside = inside.dimension(reduce_channels[0]).as_channel('vector')
-        return inside
-
-    def unstack(self, dimension: str) -> tuple:
-        geometries = self.geometry.unstack(dimension)
-        return tuple(SoftGeometryMask(g) for g in geometries)
->>>>>>> 98c5d1b1
+    def __getitem__(self, item: dict):
+        return SoftGeometryMask(self.geometry[item], self.balance)