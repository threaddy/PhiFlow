"""
PyTorch implementation of the unified machine learning API.
Equivalent functions also exist for the other frameworks.

For API documentation, see https://tum-pbs.github.io/PhiFlow/Network_API .
"""
from typing import Callable, List, Tuple

import numpy
import torch
import torch.nn as nn
from torch import optim

from . import TORCH
from ._torch_backend import register_module_call
from .. import math
from ..math import channel


def parameter_count(model: nn.Module) -> int:
    """
    Counts the number of parameters in a model.

    Args:
        model: PyTorch model

    Returns:
        `int`
    """
    total = 0
    for parameter in model.parameters():
        total += numpy.prod(parameter.shape)
    return int(total)


def get_parameters(net: nn.Module, wrap=True) -> dict:
    if not wrap:
        return {name: param for name, param in net.named_parameters()}
    result = {}
    for name, param in net.named_parameters():
        if name.endswith('.weight'):
            phi_tensor = math.wrap(param, channel('input,output'))
        elif name.endswith('.bias'):
            phi_tensor = math.wrap(param, channel('output'))
        else:
            raise NotImplementedError
        result[name] = phi_tensor
    return result


def save_state(obj: nn.Module or optim.Optimizer, path: str):
    """
    Write the state of a module or optimizer to a file.

    See Also:
        `load_state()`

    Args:
        obj: `torch.nn.Module or torch.optim.Optimizer`
        path: File path as `str`.
    """
    if not path.endswith('.pth'):
        path += '.pth'
    torch.save(obj.state_dict(), path)


def load_state(obj: nn.Module or optim.Optimizer, path: str):
    """
    Read the state of a module or optimizer from a file.

    See Also:
        `save_state()`

    Args:
        obj: `torch.nn.Module or torch.optim.Optimizer`
        path: File path as `str`.
    """
    if not path.endswith('.pth'):
        path += '.pth'
    obj.load_state_dict(torch.load(path))


def update_weights(net: nn.Module, optimizer: optim.Optimizer, loss_function: Callable, *loss_args, **loss_kwargs):
    """
    Computes the gradients of `loss_function` w.r.t. the parameters of `net` and updates its weights using `optimizer`.

    This is the PyTorch version. Analogue functions exist for other learning frameworks.

    Args:
        net: Learning model.
        optimizer: Optimizer.
        loss_function: Loss function, called as `loss_function(*loss_args, **loss_kwargs)`.
        *loss_args: Arguments given to `loss_function`.
        **loss_kwargs: Keyword arguments given to `loss_function`.

    Returns:
        Output of `loss_function`.
    """
    optimizer.zero_grad()
    output = loss_function(*loss_args, **loss_kwargs)
    loss = output[0] if isinstance(output, tuple) else output
    loss.sum.backward()
    optimizer.step()
    return output


def adam(net: nn.Module, learning_rate: float = 1e-3, betas=(0.9, 0.999), epsilon=1e-07):
    """
    Creates an Adam optimizer for `net`, alias for [`torch.optim.Adam`](https://pytorch.org/docs/stable/generated/torch.optim.Adam.html).
    Analogue functions exist for other learning frameworks.
    """
    return optim.Adam(net.parameters(), learning_rate, betas, epsilon)


def sgd(net: nn.Module, learning_rate: float = 1e-3, momentum=0, dampening=0, weight_decay=0, nesterov=False):
    """
    Creates an SGD optimizer for 'net', alias for ['torch.optim.SGD'](https://pytorch.org/docs/stable/generated/torch.optim.SGD.html)
    Analogue functions exist for other learning frameworks.
    """
    return optim.SGD(net.parameters(), learning_rate, momentum, dampening, weight_decay, nesterov)


def adagrad(net: nn.Module, learning_rate: float = 1e-3, lr_decay=0, weight_decay=0, initial_accumulator_value=0,
            eps=1e-10):
    """
    Creates an Adagrad optimizer for 'net', alias for ['torch.optim.Adagrad'](https://pytorch.org/docs/stable/generated/torch.optim.Adagrad.html)
    Analogue functions exist for other learning frameworks.
    """
    return optim.Adagrad(net.parameters(), learning_rate, lr_decay, weight_decay, initial_accumulator_value, eps)


def rmsprop(net: nn.Module, learning_rate: float = 1e-3, alpha=0.99, eps=1e-08, weight_decay=0, momentum=0,
            centered=False):
    """
    Creates an RMSProp optimizer for 'net', alias for ['torch.optim.RMSprop'](https://pytorch.org/docs/stable/generated/torch.optim.RMSprop.html)
    Analogue functions exist for other learning frameworks.
    """
    return optim.RMSprop(net.parameters(), learning_rate, alpha, eps, weight_decay, momentum, centered)


CONV = [None, nn.Conv1d, nn.Conv2d, nn.Conv3d]
NORM = [None, nn.BatchNorm1d, nn.BatchNorm2d, nn.BatchNorm3d]
ACTIVATIONS = {'ReLU': nn.ReLU, 'Sigmoid': nn.Sigmoid, 'tanh': nn.Tanh, 'SiLU': nn.SiLU}


def dense_net(in_channels: int,
              out_channels: int,
              layers: Tuple[int, ...] or List[int],
              batch_norm=False,
              activation: str or Callable = 'ReLU') -> nn.Module:
    layers = [in_channels, *layers, out_channels]
    activation = ACTIVATIONS[activation] if isinstance(activation, str) else activation
    net = DenseNet(layers, activation, batch_norm)
    net = net.to(TORCH.get_default_device().ref)
    return net


class DenseNet(nn.Module):

    def __init__(self,
                 layers: list,
                 activation: type,
                 batch_norm: bool):
        super(DenseNet, self).__init__()
        self._layers = layers
        self._activation = activation
        self._batch_norm = batch_norm
        for i, (s1, s2) in enumerate(zip(layers[:-1], layers[1:])):
            self.add_module(f'linear{i}', nn.Linear(s1, s2, bias=True))
            if batch_norm:
                self.add_module(f'norm{i}', nn.BatchNorm1d(s2))

    def forward(self, x):
        register_module_call(self)
        x = TORCH.as_tensor(x)
        for i in range(len(self._layers) - 2):
            x = self._activation()(getattr(self, f'linear{i}')(x))
            if self._batch_norm:
                x = getattr(self, f'norm{i}')(x)
        x = getattr(self, f'linear{len(self._layers) - 2}')(x)
        return x


def u_net(in_channels: int,
          out_channels: int,
          levels: int = 4,
          filters: int or tuple or list = 16,
          batch_norm: bool = True,
          activation: str or type = 'ReLU',
          in_spatial: tuple or int = 2,
          use_res_blocks: bool = False, **kwargs) -> nn.Module:
    if isinstance(filters, (tuple, list)):
        assert len(filters) == levels, f"List of filters has length {len(filters)} but u-net has {levels} levels."
    else:
        filters = (filters,) * levels
    activation = ACTIVATIONS[activation] if isinstance(activation, str) else activation
    if isinstance(in_spatial, int):
        d = in_spatial
    else:
        assert isinstance(in_spatial, tuple)
        d = len(in_spatial)
    net = UNet(d, in_channels, out_channels, filters, batch_norm, activation, use_res_blocks)
    net = net.to(TORCH.get_default_device().ref)
    # net = torch.jit.trace_module(net, {'forward': torch.zeros((1, in_channels) + (32,) * d, device=TORCH.get_default_device().ref)})
    return net


class UNet(nn.Module):

    def __init__(self, d: int, in_channels: int, out_channels: int, filters: tuple, batch_norm: bool, activation: type,
                 use_res_blocks: bool):
        super(UNet, self).__init__()
        self._levels = len(filters)
        self._spatial_rank = d
        if use_res_blocks:
            self.add_module('inc', resnet_block(d, in_channels, filters[0], batch_norm, activation))
        else:
            self.add_module('inc', DoubleConv(d, in_channels, filters[0], filters[0], batch_norm, activation))
        for i in range(1, self._levels):
            self.add_module(f'down{i}', Down(d, filters[i - 1], filters[i], batch_norm, activation, use_res_blocks))
            self.add_module(f'up{i}', Up(d, filters[i] + filters[i - 1], filters[i - 1], batch_norm, activation,
                                         use_res_blocks=use_res_blocks))
        self.add_module('outc', CONV[d](filters[0], out_channels, kernel_size=1))

    def forward(self, x):
        register_module_call(self)
        x = TORCH.as_tensor(x)
        x = self.inc(x)
        xs = [x]
        for i in range(1, self._levels):
            x = getattr(self, f'down{i}')(x)
            xs.insert(0, x)
        for i in range(1, self._levels):
            x = getattr(self, f'up{i}')(x, xs[i])
        x = self.outc(x)
        return x


class DoubleConv(nn.Module):
    """(convolution => [BN] => ReLU) * 2"""

    def __init__(self, d: int, in_channels: int, out_channels: int, mid_channels: int, batch_norm: bool,
                 activation: type):
        super().__init__()
        self.add_module('double_conv', nn.Sequential(
            CONV[d](in_channels, mid_channels, kernel_size=3, padding=1, padding_mode='circular'),
            NORM[d](mid_channels) if batch_norm else nn.Identity(),
            activation(),
            CONV[d](mid_channels, out_channels, kernel_size=3, padding=1, padding_mode='circular'),
            NORM[d](out_channels) if batch_norm else nn.Identity(),
            nn.ReLU(inplace=True)
        ))

    def forward(self, x):
        return self.double_conv(x)


MAX_POOL = [None, nn.MaxPool1d, nn.MaxPool2d, nn.MaxPool3d]


class Down(nn.Module):
    """Downscaling with maxpool then double conv or resnet_block"""

    def __init__(self, d: int, in_channels: int, out_channels: int, batch_norm: bool, activation: str or type,
                 use_res_blocks: bool):
        super().__init__()
        self.add_module('maxpool', MAX_POOL[d](2))
        if use_res_blocks:
            self.add_module('conv', resnet_block(d, in_channels, out_channels, batch_norm, activation))
        else:
            self.add_module('conv', DoubleConv(d, in_channels, out_channels, out_channels, batch_norm, activation))

    def forward(self, x):
        x = self.maxpool(x)
        return self.conv(x)


class Up(nn.Module):
    """Upscaling then double conv"""

    _MODES = [None, 'linear', 'bilinear', 'trilinear']

    def __init__(self, d: int, in_channels: int, out_channels: int, batch_norm: bool, activation: type, linear=True,
                 use_res_blocks: bool = False):
        super().__init__()
        if linear:
            # if bilinear, use the normal convolutions to reduce the number of channels
            up = nn.Upsample(scale_factor=2, mode=Up._MODES[d])
            if use_res_blocks:
                conv = resnet_block(d, in_channels, out_channels, batch_norm, activation)
            else:
                conv = DoubleConv(d, in_channels, out_channels, in_channels // 2, batch_norm, activation)
        else:
            up = nn.ConvTranspose2d(in_channels, in_channels // 2, kernel_size=2, stride=2)
            if use_res_blocks:
                conv = resnet_block(d, in_channels, out_channels, batch_norm, activation)
            else:
                conv = DoubleConv(d, in_channels, out_channels, out_channels, batch_norm, activation)
        self.add_module('up', up)
        self.add_module('conv', conv)

    def forward(self, x1, x2):
        x1 = self.up(x1)
        # input is CHW
        # diff = [x2.size()[i] - x1.size()[i] for i in range(2, len(x1.shape))]
        # x1 = F.pad(x1, [diffX // 2, diffX - diffX // 2,
        #                 diffY // 2, diffY - diffY // 2])
        # if you have padding issues, see
        # https://github.com/HaiyongJiang/U-Net-Pytorch-Unstructured-Buggy/commit/0e854509c2cea854e247a9c615f175f76fbb2e3a
        # https://github.com/xiaopeng-liao/Pytorch-UNet/commit/8ebac70e633bac59fc22bb5195e513d5832fb3bd
        x = torch.cat([x2, x1], dim=1)
        return self.conv(x)


class ConvNet(nn.Module):

    def __init__(self, in_spatial, in_channels, out_channels, layers, batch_norm, activation):
        super(ConvNet, self).__init__()
        activation = ACTIVATIONS[activation]
        if len(layers) < 1:
            layers.append(out_channels)
        self.layers = layers
        self.add_module(f'Conv_in', nn.Sequential(
            CONV[in_spatial](in_channels, layers[0], kernel_size=3, padding=1, padding_mode='circular'),
            NORM[in_spatial](layers[0]) if batch_norm else nn.Identity(),
            activation()))
        for i in range(1, len(layers)):
            self.add_module(f'Conv{i}', nn.Sequential(
                CONV[in_spatial](layers[i - 1], layers[i], kernel_size=3, padding=1, padding_mode='circular'),
                NORM[in_spatial](layers[i]) if batch_norm else nn.Identity(),
                activation()))
        self.add_module(f'Conv_out', CONV[in_spatial](layers[len(layers) - 1], out_channels, kernel_size=1))

    def forward(self, x):
        x = getattr(self, f'Conv_in')(x)
        for i in range(1, len(self.layers)):
            x = getattr(self, f'Conv{i}')(x)
        x = getattr(self, f'Conv_out')(x)
        return x


def conv_net(in_channels: int,
             out_channels: int,
             layers: Tuple[int, ...] or List[int],
             batch_norm: bool = False,
             activation: str or type = 'ReLU',
             in_spatial: int or tuple = 2, **kwargs) -> nn.Module:
    if isinstance(in_spatial, int):
        d = in_spatial
    else:
        assert isinstance(in_spatial, tuple)
        d = len(in_spatial)
    net = ConvNet(d, in_channels, out_channels, layers, batch_norm, activation)
    net = net.to(TORCH.get_default_device().ref)
    return net


class resnet_block(nn.Module):

    def __init__(self, in_spatial, in_channels, out_channels, batch_norm, activation):
        # Since in_channels and out_channels might be different
        # we need a sampling layer for up/down sampling input
        # in order to add it as a skip connection
        super(resnet_block, self).__init__()
        if in_channels != out_channels:
            self.sample_input = CONV[in_spatial](in_channels, out_channels, kernel_size=1, padding=0)
            self.bn_sample = NORM[in_spatial](out_channels) if batch_norm else nn.Identity()
        else:
            self.sample_input = nn.Identity()
            self.bn_sample = nn.Identity()
        self.activation = ACTIVATIONS[activation] if isinstance(activation, str) else activation
        self.bn1 = NORM[in_spatial](out_channels) if batch_norm else nn.Identity()
        self.conv1 = CONV[in_spatial](in_channels, out_channels, kernel_size=3, padding=1, padding_mode='circular')
        self.bn2 = NORM[in_spatial](out_channels) if batch_norm else nn.Identity()
        self.conv2 = CONV[in_spatial](out_channels, out_channels, kernel_size=3, padding=1, padding_mode='circular')

    def forward(self, x):
        x = TORCH.as_tensor(x)
        out = self.activation()(self.bn1(self.conv1(x)))
        out = self.activation()(self.bn2(self.conv2(out)))
        out = (out + self.bn_sample(self.sample_input(x)))
        return out


class Dense_resnet_block(nn.Module):

    def __init__(self, in_channels, mid_channels, batch_norm, activation):
        super(Dense_resnet_block, self).__init__()
        self.activation = activation
        self.bn1 = NORM[1](in_channels) if batch_norm else nn.Identity()
        self.linear1 = nn.Linear(in_channels, mid_channels)
        self.bn2 = NORM[1](mid_channels) if batch_norm else nn.Identity()
        self.linear2 = nn.Linear(mid_channels, in_channels)

    def forward(self, x):
        x = TORCH.as_tensor(x)
        out = self.activation()(self.bn1(self.linear1(x)))
        out = self.activation()(self.bn2(self.linear2(out)))
        out = out + x
        return out


def get_mask(inputs, reverse_mask, data_format='NHWC'):
    shape = inputs.shape
    if len(shape) == 2:
        N = shape[-1]
        range_n = torch.arange(0, N)
        even_ind = range_n % 2
        checker = torch.reshape(even_ind, (-1, N))
    elif len(shape) == 4:
        H = shape[2] if data_format == 'NCHW' else shape[1]
        W = shape[3] if data_format == 'NCHW' else shape[2]

        range_h = torch.arange(0, H)
        range_w = torch.arange(0, W)

        even_ind_h = range_h % 2
        even_ind_w = range_w % 2

        ind_h = even_ind_h.unsqueeze(-1).repeat(1, W)
        ind_w = even_ind_w.unsqueeze(0).repeat(H, 1)

        checker = torch.logical_xor(ind_h, ind_w)

        checker = checker.reshape(1, 1, H, W) if data_format == 'NCHW' else checker.reshape(1, H, W, 1)
        checker = checker.long()

    else:
        raise ValueError('Invalid tensor shape. Dimension of the tensor shape must be '
                         '2 (NxD) or 4 (NxCxHxW or NxHxWxC), got {}.'.format(inputs.get_shape().as_list()))

    if reverse_mask:
        checker = 1 - checker

    return checker.to(TORCH.get_default_device().ref)


class ResNet(nn.Module):

    def __init__(self, in_spatial, in_channels, out_channels, layers, batch_norm, activation):
        super(ResNet, self).__init__()
        self.layers = layers
        if len(self.layers) < 1:
            layers.append(out_channels)
        self.add_module('Res_in', resnet_block(in_spatial, in_channels, layers[0], batch_norm, activation))
        for i in range(1, len(layers)):
            self.add_module(f'Res{i}', resnet_block(in_spatial, layers[i - 1], layers[i], batch_norm, activation))
        self.add_module('Res_out', CONV[in_spatial](layers[len(layers) - 1], out_channels, kernel_size=1))

    def forward(self, x):
        x = TORCH.as_tensor(x)
        x = getattr(self, 'Res_in')(x)
        for i in range(1, len(self.layers)):
            x = getattr(self, f'Res{i}')(x)
        x = getattr(self, 'Res_out')(x)
        return x


def res_net(in_channels: int,
            out_channels: int,
            layers: Tuple[int, ...] or List[int],
            batch_norm: bool = False,
            activation: str or type = 'ReLU',
<<<<<<< HEAD
            in_spatial: int or tuple = 2, **kwargs) -> nn.Module:
    if (isinstance(in_spatial, int)):
=======
            in_spatial: int or tuple = 2) -> nn.Module:
    if isinstance(in_spatial, int):
>>>>>>> b11c8fd9
        d = in_spatial
    else:
        assert isinstance(in_spatial, tuple)
        d = len(in_spatial)
    net = ResNet(d, in_channels, out_channels, layers, batch_norm, activation)
    net = net.to(TORCH.get_default_device().ref)
    return net


def conv_classifier(input_shape: list, num_classes: int, batch_norm: bool, in_spatial: int or tuple):
    if isinstance(in_spatial, int):
        d = in_spatial
    else:
        assert isinstance(in_spatial, tuple)
        d = len(in_spatial)
    net = ConvClassifier(d, input_shape, num_classes, batch_norm)
    net = net.to(TORCH.get_default_device().ref)
    return net


class ConvClassifier(nn.Module):

    def __init__(self, d: int, input_shape: list, num_classes: int, batch_norm: bool):
        super(ConvClassifier, self).__init__()

        self.spatial_shape_list = list(input_shape[1:])
        self.add_module('maxpool', MAX_POOL[d](2))
        self.add_module('conv1', DoubleConv(d, input_shape[0], 64, 64, batch_norm, ACTIVATIONS['ReLU']))
        self.add_module('conv2', DoubleConv(d, 64, 128, 128, batch_norm, ACTIVATIONS['ReLU']))
        self.add_module('conv3', nn.Sequential(DoubleConv(d, 128, 256, 256, batch_norm, ACTIVATIONS['ReLU']),
                                               CONV[d](256, 256, 3, padding=1, padding_mode='circular'),
                                               NORM[d](256) if batch_norm else nn.Identity(),
                                               nn.ReLU()))
        self.add_module('conv4', nn.Sequential(DoubleConv(d, 256, 512, 512, batch_norm, ACTIVATIONS['ReLU']),
                                               CONV[d](512, 512, 3, padding=1, padding_mode='circular'),
                                               NORM[d](512) if batch_norm else nn.Identity(),
                                               nn.ReLU()))
        self.add_module('conv5', nn.Sequential(DoubleConv(d, 512, 512, 512, batch_norm, ACTIVATIONS['ReLU']),
                                               CONV[d](512, 512, 3, padding=1, padding_mode='circular'),
                                               NORM[d](512) if batch_norm else nn.Identity(),
                                               nn.ReLU()))
        for i in range(5):
            for j in range(len(self.spatial_shape_list)):
                self.spatial_shape_list[j] = math.floor((self.spatial_shape_list[j] - 2) / 2) + 1

        flattened_input_dim = 1
        for i in range(len(self.spatial_shape_list)):
            flattened_input_dim *= self.spatial_shape_list[i]
        flattened_input_dim *= 512
        self.linear = dense_net(flattened_input_dim, num_classes, [4096, 4096, 100], batch_norm, 'ReLU')
        self.flatten = nn.Flatten()
        self.softmax = nn.Softmax()

    def forward(self, x):
        for i in range(5):
            x = getattr(self, f'conv{i + 1}')(x)
            x = self.maxpool(x)
        x = self.flatten(x)
        x = self.softmax(self.linear(x))
        return x


NET = {'u_net': u_net, 'res_net': res_net, 'conv_net': conv_net}


class CouplingLayer(nn.Module):

    def __init__(self, in_channels, activation, batch_norm, in_spatial, net, reverse_mask):
        super(CouplingLayer, self).__init__()

        self.activation = activation
        self.batch_norm = batch_norm
        self.reverse_mask = reverse_mask

        if in_spatial == 0:  # for in_spatial = 0, use dense layers
            self.s1 = nn.Sequential(Dense_resnet_block(in_channels, in_channels, batch_norm, activation),
                                    torch.nn.Tanh())
            self.t1 = Dense_resnet_block(in_channels, in_channels, batch_norm, activation)

            self.s2 = nn.Sequential(Dense_resnet_block(in_channels, in_channels, batch_norm, activation),
                                    torch.nn.Tanh())
            self.t2 = Dense_resnet_block(in_channels, in_channels, batch_norm, activation)
        else:
            self.s1 = nn.Sequential(NET[net](in_channels=in_channels, out_channels=in_channels,
                                             layers=[], batch_norm=batch_norm, activation=activation,
                                             in_spatial=in_spatial), torch.nn.Tanh())
            self.t1 = NET[net](in_channels=in_channels, out_channels=in_channels,
                               layers=[], batch_norm=batch_norm, activation=activation,
                               in_spatial=in_spatial)
            self.s2 = nn.Sequential(NET[net](in_channels=in_channels, out_channels=in_channels,
                                             layers=[], batch_norm=batch_norm, activation=activation,
                                             in_spatial=in_spatial), torch.nn.Tanh())
            self.t2 = NET[net](in_channels=in_channels, out_channels=in_channels,
                               layers=[], batch_norm=batch_norm, activation=activation,
                               in_spatial=in_spatial)

    def forward(self, x, invert=False):
        x = TORCH.as_tensor(x)
        mask = get_mask(x, self.reverse_mask, 'NCHW')
        if invert:
            v1 = x * mask
            v2 = x * (1 - mask)
            u2 = (1 - mask) * (v2 - self.t1(v1)) * torch.exp(-self.s1(v1))
            u1 = mask * (v1 - self.t2(u2)) * torch.exp(-self.s2(u2))
            return u1 + u2
        else:
            u1 = x * mask
            u2 = x * (1 - mask)
            v1 = mask * (u1 * torch.exp(self.s2(u2)) + self.t2(u2))
            v2 = (1 - mask) * (u2 * torch.exp(self.s1(v1)) + self.t1(v1))
            return v1 + v2


class InvertibleNet(nn.Module):
    def __init__(self, in_channels, num_blocks, activation, batch_norm, in_spatial, net):
        super(InvertibleNet, self).__init__()
        self.num_blocks = num_blocks
        for i in range(num_blocks):
            self.add_module(f'coupling_block{i + 1}',
                            CouplingLayer(in_channels, activation,
                                          batch_norm, in_spatial, net, (i % 2 == 0)))

    def forward(self, x, backward=False):
        if backward:
            for i in range(self.num_blocks, 0, -1):
                x = getattr(self, f'coupling_block{i}')(x, backward)
        else:
            for i in range(1, self.num_blocks + 1):
                x = getattr(self, f'coupling_block{i}')(x, backward)
        return x


def invertible_net(in_channels: int,
                   num_blocks: int,
                   batch_norm: bool = False,
                   net: str = 'u_net',
                   activation: str or type = 'ReLU',
<<<<<<< HEAD
                   in_spatial: tuple or int = 2, **kwargs):
    if isinstance(in_spatial, tuple):
        in_spatial = len(in_spatial)

    return InvertibleNet(in_channels, num_blocks, activation, batch_norm, in_spatial, net).to(
        TORCH.get_default_device().ref)
=======
                   in_spatial: tuple or int = 2):
    if isinstance(in_spatial, tuple):
        in_spatial = len(in_spatial)
    return InvertibleNet(in_channels, num_blocks, activation, batch_norm, in_spatial, net).to(TORCH.get_default_device().ref)
>>>>>>> b11c8fd9


def coupling_layer(in_channels: int,
                   activation: str or type = 'ReLU',
                   batch_norm=False,
                   reverse_mask=False,
                   in_spatial: tuple or int = 2):
    if isinstance(in_spatial, tuple):
        in_spatial = len(in_spatial)
    net = CouplingLayer(in_channels, activation, batch_norm, in_spatial, reverse_mask)
    net = net.to(TORCH.get_default_device().ref)
    return net<|MERGE_RESOLUTION|>--- conflicted
+++ resolved
@@ -461,13 +461,8 @@
             layers: Tuple[int, ...] or List[int],
             batch_norm: bool = False,
             activation: str or type = 'ReLU',
-<<<<<<< HEAD
             in_spatial: int or tuple = 2, **kwargs) -> nn.Module:
     if (isinstance(in_spatial, int)):
-=======
-            in_spatial: int or tuple = 2) -> nn.Module:
-    if isinstance(in_spatial, int):
->>>>>>> b11c8fd9
         d = in_spatial
     else:
         assert isinstance(in_spatial, tuple)
@@ -605,19 +600,11 @@
                    batch_norm: bool = False,
                    net: str = 'u_net',
                    activation: str or type = 'ReLU',
-<<<<<<< HEAD
                    in_spatial: tuple or int = 2, **kwargs):
     if isinstance(in_spatial, tuple):
         in_spatial = len(in_spatial)
-
-    return InvertibleNet(in_channels, num_blocks, activation, batch_norm, in_spatial, net).to(
-        TORCH.get_default_device().ref)
-=======
-                   in_spatial: tuple or int = 2):
-    if isinstance(in_spatial, tuple):
-        in_spatial = len(in_spatial)
     return InvertibleNet(in_channels, num_blocks, activation, batch_norm, in_spatial, net).to(TORCH.get_default_device().ref)
->>>>>>> b11c8fd9
+
 
 
 def coupling_layer(in_channels: int,
